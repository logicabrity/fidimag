--- conflicted
+++ resolved
@@ -1,3 +1,4 @@
+
 #include<math.h>
 #include <complex.h>
 #include <fftw3.h>
@@ -27,10 +28,6 @@
 
 	int total_length;
         
-<<<<<<< HEAD
-=======
-	double *tensor;
->>>>>>> 8629d30e
 	double *tensor_xx;
 	double *tensor_yy;
 	double *tensor_zz;
@@ -58,7 +55,6 @@
 	double *hx;
 	double *hy;
 	double *hz;
-        
 
 	double mu_s;
         
