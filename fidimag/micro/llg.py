from __future__ import division
from __future__ import print_function
import os
import time
import fidimag.extensions.clib as clib
import fidimag.extensions.micro_clib as micro_clib
import numpy as np
<<<<<<< HEAD

=======
from fidimag.common.fileio import DataSaver, DataReader
from fidimag.common.save_vtk import SaveVTK
from fidimag.common.integrators import CvodeSolver, CvodeSolver_OpenMP, StepIntegrator
>>>>>>> 58cbfeaf
import fidimag.common.constant as const
import fidimag.common.helper as helper
import fidimag.common.skyrmion_number
import re

from micro_driver import MicroDriver

<<<<<<< HEAD
=======
class LLG(object):

    def __init__(self, mesh, name='unnamed', integrator='sundials', use_jac=False):
        """Simulation object.

        *Arguments*

          name : the Simulation name (used for writing data files, for examples)

        """
        self._micromagnetic = True
        self.t = 0
        self.name = name
        self.mesh = mesh
        self.n = mesh.n
        self.n_nonzero = mesh.n
        self.unit_length = mesh.unit_length
        self._alpha = np.zeros(self.n, dtype=np.float)
        self._Ms = np.zeros(self.n, dtype=np.float)
        self._Ms_inv = np.zeros(self.n, dtype=np.float)
        self.spin = np.ones(3 * self.n, dtype=np.float)
        self.spin_last = np.ones(3 * self.n, dtype=np.float)
        self._pins = np.zeros(self.n, dtype=np.int32)
        self.field = np.zeros(3 * self.n, dtype=np.float)
        self.dm_dt = np.zeros(3 * self.n, dtype=np.float)
        self._skx_number = np.zeros(self.n, dtype=np.float)
        self.interactions = []
        self.integrator_tolerances_set = False
        self.step = 0

        if integrator == "sundials" and use_jac:
            self.integrator = CvodeSolver(self.spin, self.sundials_rhs, self.sundials_jtimes)
        elif integrator == "sundials_diag":
            self.integrator = CvodeSolver(self.spin, self.sundials_rhs, linear_solver="diag")
        elif integrator == "sundials":
            self.integrator = CvodeSolver(self.spin, self.sundials_rhs)
        elif integrator == "euler" or integrator == "rk4":
            self.integrator = CvodeSolver(self.spin, self.step_rhs, integrator)

        elif integrator == "sundials_openmp" and use_jac:
            self.integrator = CvodeSolver_OpenMP(self.spin, self.sundials_rhs, self.sundials_jtimes)
        elif integrator == "sundials_diag_openmp":
            self.integrator = CvodeSolver_OpenMP(self.spin, self.sundials_rhs, linear_solver="diag")
        elif integrator == "sundials_openmp":
            self.integrator = CvodeSolver_OpenMP(self.spin, self.sundials_rhs)
        elif integrator == "euler" or integrator == "rk4":
            self.integrator = CvodeSolver_OpenMP(self.spin, self.step_rhs, integrator)
        else:
            raise NotImplemented("integrator must be sundials, euler or rk4")

        self.saver = DataSaver(self, name + '.txt')

        self.saver.entities['E_total'] = {
            'unit': '<J>',
            'get': lambda sim: sim.compute_energy(),
            'header': 'E_total'}

        self.saver.entities['m_error'] = {
            'unit': '<>',
            'get': lambda sim: sim.compute_spin_error(),
            'header': 'm_error'}

        self.saver.entities['skx_num'] = {
            'unit': '<>',
            'get': lambda sim: sim.skyrmion_number(),
            'header': 'skx_num'}

        self.saver.entities['rhs_evals'] = {
            'unit': '<>',
            'get': lambda sim: self.integrator.rhs_evals(),
            'header': 'rhs_evals'}

        self.saver.entities['real_time'] = {
            'unit': '<s>',
            'get': lambda _: time.time(),  # seconds since epoch
            'header': 'real_time'}

        self.saver.update_entity_order()

        # This is for old C files codes using the xperiodic variables
        self.xperiodic, self.yperiodic, self.zperiodic = mesh.periodicity

        self.vtk = SaveVTK(self.mesh, name=name)

        self.set_default_options()

    def set_default_options(self, gamma=2.21e5, Ms=8.0e5, alpha=0.1):
        self.default_c = 1e11
        self._alpha[:] = alpha
        self._Ms[:] = Ms
        self.gamma = gamma
        self.do_precession = True

    def reset_integrator(self, t=0):
        self.integrator.reset(self.spin, t)
        self.t = t # also reinitialise the simulation time and step
        self.step = 0

    def set_tols(self, rtol=1e-8, atol=1e-10, max_ord=None, reset=True):
        if max_ord is not None:
            self.integrator.set_options(rtol=rtol, atol=atol, max_ord=max_ord)
        else:
            # not all integrators have max_ord (only VODE does)
            # and we don't want to encode a default value here either
            self.integrator.set_options(rtol=rtol, atol=atol)
        if reset:
            self.reset_integrator(self.t)

    def set_m(self, m0=(1, 0, 0), normalise=True):

        self.spin[:] = helper.init_vector(m0, self.mesh, normalise)

        # TODO: carefully checking and requires to call set_mu first
        self.spin.shape = (-1, 3)
        for i in range(self.spin.shape[0]):
            if self._Ms[i] == 0:
                self.spin[i, :] = 0
        self.spin.shape = (-1,)

        self.integrator.set_initial_value(self.spin, self.t)

    def get_pins(self):
        return self._pins

    def set_pins(self, pin):
        self._pins[:] = helper.init_scalar(pin, self.mesh)

        for i in range(len(self._Ms)):
            if self._Ms[i] == 0.0:
                self._pins[i] = 1

    pins = property(get_pins, set_pins)

    def get_alpha(self):
        return self._alpha

    def set_alpha(self, value):
        self._alpha[:] = helper.init_scalar(value, self.mesh)

    alpha = property(get_alpha, set_alpha)

    def get_Ms(self):
        return self._Ms
>>>>>>> 58cbfeaf

class LLG(MicroDriver):
    """

    This class is the driver to solve the Landau Lifshitz Gilbert equation
    which has the form:


          dm        -gamma
         ---- =    --------  ( m X H_eff  + a * m X ( m x H_eff ) )
          dt             2
                  ( 1 + a  )

    by using the Sundials library with CVODE.

    For now, we will copy the spin array passed to this function and after
    relaxation or evolving the LLG eq, we return the array so it is updated in
    the main Simulation class (???)

    """

    def __init__(self, spin, alpha, field,
                 integrator='sundials',
                 use_jac=False
                 ):
        """

        """

        # Inherit from the driver class
        super(LLG, self).__init__(integrator, use_jac)

    def run_until(self, t):
        if t <= self.t:
            if t == self.t and self.t == 0.0:
                self.compute_effective_field(t)
                self.saver.save()
            return

        self.spin_last[:] = self.spin[:]

        flag = self.integrator.run_until(t)
        if flag < 0:
            raise Exception("Run run_until failed!!!")

        self.spin[:] = self.integrator.y[:]
        self.t = t
        self.step += 1

        self.compute_effective_field(t)  # update fields before saving data
        self.saver.save()

    def sundials_rhs(self, t, y, ydot):

        self.t = t

        # already synchronized when call this funciton
        # self.spin[:]=y[:]

        self.compute_effective_field(t)

        clib.compute_llg_rhs(ydot,
                             self.spin,
                             self.field,
                             self.alpha,
                             self._pins,
                             self.gamma,
                             self.n,
                             self.do_precession,
                             self.default_c)

        # ydot[:] = self.dm_dt[:]

        return 0

    def sundials_jtimes(self, mp, Jmp, t, m, fy):
        self.compute_effective_field_jac(t, mp)
        clib.compute_llg_jtimes(Jmp,
                                m, fy,
                                mp, self.field,
                                self.alpha,
                                self._pins,
                                self.gamma,
                                self.n,
                                self.do_precession,
                                self.default_c)
        return 0

    def step_rhs(self, t, y):
        self.spin[:] = y[:]
        self.t = t
        self.compute_effective_field(t)
        clib.compute_llg_rhs(self.dm_dt,
                             self.spin,
                             self.field,
                             self.alpha,
                             self._pins,
                             self.gamma,
                             self.n,
                             self.do_precession,
                             self.default_c)
        return self.dm_dt

    def relax(self, dt=1e-11, stopping_dmdt=0.01, max_steps=1000,
              save_m_steps=100, save_vtk_steps=100):

        # OOMMF convention is to check if the spins have moved by
        # ~1 degree in a nanosecond in order to stop a simulation,
        # so we set this scale for dm/dt
        ONE_DEGREE_PER_NS = (2 * np.pi / 360) / 1e-9

        for i in range(0, max_steps + 1):

            cvode_dt = self.integrator.get_current_step()

            increment_dt = dt

            if cvode_dt > dt:
                increment_dt = cvode_dt

            self.run_until(self.t + increment_dt)

            if save_vtk_steps is not None:
                if i % save_vtk_steps == 0:
                    self.save_vtk()
            if save_m_steps is not None:
                if i % save_m_steps == 0:
                    self.save_m()

            dmdt = self.compute_dmdt(increment_dt)

            print(('step=%d ' +
                   'time=%0.3g ' +
                   'max_dmdt=%0.3g ' +
                   'ode_step=%0.3g') % (self.step,
                                        self.t,
                                        dmdt / ONE_DEGREE_PER_NS,
                                        cvode_dt)
                  )

            if dmdt < stopping_dmdt * ONE_DEGREE_PER_NS:
                break

        if save_m_steps is not None:
            self.save_m()

        if save_vtk_steps is not None:
            self.save_vtk()

if __name__ == '__main__':
    pass<|MERGE_RESOLUTION|>--- conflicted
+++ resolved
@@ -3,168 +3,12 @@
 import os
 import time
 import fidimag.extensions.clib as clib
-import fidimag.extensions.micro_clib as micro_clib
 import numpy as np
-<<<<<<< HEAD
 
-=======
-from fidimag.common.fileio import DataSaver, DataReader
-from fidimag.common.save_vtk import SaveVTK
-from fidimag.common.integrators import CvodeSolver, CvodeSolver_OpenMP, StepIntegrator
->>>>>>> 58cbfeaf
-import fidimag.common.constant as const
-import fidimag.common.helper as helper
-import fidimag.common.skyrmion_number
 import re
 
 from micro_driver import MicroDriver
 
-<<<<<<< HEAD
-=======
-class LLG(object):
-
-    def __init__(self, mesh, name='unnamed', integrator='sundials', use_jac=False):
-        """Simulation object.
-
-        *Arguments*
-
-          name : the Simulation name (used for writing data files, for examples)
-
-        """
-        self._micromagnetic = True
-        self.t = 0
-        self.name = name
-        self.mesh = mesh
-        self.n = mesh.n
-        self.n_nonzero = mesh.n
-        self.unit_length = mesh.unit_length
-        self._alpha = np.zeros(self.n, dtype=np.float)
-        self._Ms = np.zeros(self.n, dtype=np.float)
-        self._Ms_inv = np.zeros(self.n, dtype=np.float)
-        self.spin = np.ones(3 * self.n, dtype=np.float)
-        self.spin_last = np.ones(3 * self.n, dtype=np.float)
-        self._pins = np.zeros(self.n, dtype=np.int32)
-        self.field = np.zeros(3 * self.n, dtype=np.float)
-        self.dm_dt = np.zeros(3 * self.n, dtype=np.float)
-        self._skx_number = np.zeros(self.n, dtype=np.float)
-        self.interactions = []
-        self.integrator_tolerances_set = False
-        self.step = 0
-
-        if integrator == "sundials" and use_jac:
-            self.integrator = CvodeSolver(self.spin, self.sundials_rhs, self.sundials_jtimes)
-        elif integrator == "sundials_diag":
-            self.integrator = CvodeSolver(self.spin, self.sundials_rhs, linear_solver="diag")
-        elif integrator == "sundials":
-            self.integrator = CvodeSolver(self.spin, self.sundials_rhs)
-        elif integrator == "euler" or integrator == "rk4":
-            self.integrator = CvodeSolver(self.spin, self.step_rhs, integrator)
-
-        elif integrator == "sundials_openmp" and use_jac:
-            self.integrator = CvodeSolver_OpenMP(self.spin, self.sundials_rhs, self.sundials_jtimes)
-        elif integrator == "sundials_diag_openmp":
-            self.integrator = CvodeSolver_OpenMP(self.spin, self.sundials_rhs, linear_solver="diag")
-        elif integrator == "sundials_openmp":
-            self.integrator = CvodeSolver_OpenMP(self.spin, self.sundials_rhs)
-        elif integrator == "euler" or integrator == "rk4":
-            self.integrator = CvodeSolver_OpenMP(self.spin, self.step_rhs, integrator)
-        else:
-            raise NotImplemented("integrator must be sundials, euler or rk4")
-
-        self.saver = DataSaver(self, name + '.txt')
-
-        self.saver.entities['E_total'] = {
-            'unit': '<J>',
-            'get': lambda sim: sim.compute_energy(),
-            'header': 'E_total'}
-
-        self.saver.entities['m_error'] = {
-            'unit': '<>',
-            'get': lambda sim: sim.compute_spin_error(),
-            'header': 'm_error'}
-
-        self.saver.entities['skx_num'] = {
-            'unit': '<>',
-            'get': lambda sim: sim.skyrmion_number(),
-            'header': 'skx_num'}
-
-        self.saver.entities['rhs_evals'] = {
-            'unit': '<>',
-            'get': lambda sim: self.integrator.rhs_evals(),
-            'header': 'rhs_evals'}
-
-        self.saver.entities['real_time'] = {
-            'unit': '<s>',
-            'get': lambda _: time.time(),  # seconds since epoch
-            'header': 'real_time'}
-
-        self.saver.update_entity_order()
-
-        # This is for old C files codes using the xperiodic variables
-        self.xperiodic, self.yperiodic, self.zperiodic = mesh.periodicity
-
-        self.vtk = SaveVTK(self.mesh, name=name)
-
-        self.set_default_options()
-
-    def set_default_options(self, gamma=2.21e5, Ms=8.0e5, alpha=0.1):
-        self.default_c = 1e11
-        self._alpha[:] = alpha
-        self._Ms[:] = Ms
-        self.gamma = gamma
-        self.do_precession = True
-
-    def reset_integrator(self, t=0):
-        self.integrator.reset(self.spin, t)
-        self.t = t # also reinitialise the simulation time and step
-        self.step = 0
-
-    def set_tols(self, rtol=1e-8, atol=1e-10, max_ord=None, reset=True):
-        if max_ord is not None:
-            self.integrator.set_options(rtol=rtol, atol=atol, max_ord=max_ord)
-        else:
-            # not all integrators have max_ord (only VODE does)
-            # and we don't want to encode a default value here either
-            self.integrator.set_options(rtol=rtol, atol=atol)
-        if reset:
-            self.reset_integrator(self.t)
-
-    def set_m(self, m0=(1, 0, 0), normalise=True):
-
-        self.spin[:] = helper.init_vector(m0, self.mesh, normalise)
-
-        # TODO: carefully checking and requires to call set_mu first
-        self.spin.shape = (-1, 3)
-        for i in range(self.spin.shape[0]):
-            if self._Ms[i] == 0:
-                self.spin[i, :] = 0
-        self.spin.shape = (-1,)
-
-        self.integrator.set_initial_value(self.spin, self.t)
-
-    def get_pins(self):
-        return self._pins
-
-    def set_pins(self, pin):
-        self._pins[:] = helper.init_scalar(pin, self.mesh)
-
-        for i in range(len(self._Ms)):
-            if self._Ms[i] == 0.0:
-                self._pins[i] = 1
-
-    pins = property(get_pins, set_pins)
-
-    def get_alpha(self):
-        return self._alpha
-
-    def set_alpha(self, value):
-        self._alpha[:] = helper.init_scalar(value, self.mesh)
-
-    alpha = property(get_alpha, set_alpha)
-
-    def get_Ms(self):
-        return self._Ms
->>>>>>> 58cbfeaf
 
 class LLG(MicroDriver):
     """
