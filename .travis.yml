--- conflicted
+++ resolved
@@ -3,44 +3,6 @@
 services:
   - docker
 
-<<<<<<< HEAD
-=======
-before_install:
-  # We do this conditionally because it saves us some downloading if the
-  # version is the same.
-  - deactivate  # Deactivate virtualenv
-  - if [[ "$TRAVIS_PYTHON_VERSION" == "2.7" ]]; then
-      wget https://repo.continuum.io/miniconda/Miniconda-latest-Linux-x86_64.sh -O miniconda.sh;
-    else
-      wget https://repo.continuum.io/miniconda/Miniconda3-latest-Linux-x86_64.sh -O miniconda.sh;
-    fi
-  - bash miniconda.sh -b -p $HOME/miniconda
-  - export PATH=/home/travis/miniconda/bin:$PATH
-  - sudo apt-get install liblapack-dev libblas-dev
-install:
-  - conda create -q -y -n fidimag-test python=$TRAVIS_PYTHON_VERSION cython matplotlib pytest scipy pytest-cov gcc_linux-64 cmake psutil
-  - source activate fidimag-test
-  - conda install --channel conda-forge lapack openblas -y
-  - pip install pyvtk six nbval
-  - pip install pyvtk six ipywidgets
-  - pip install git+https://github.com/computationalmodelling/nbval.git
-  # Download and compile FFTW & Sundials locally
-  - bash bin/install-sundials.sh
-  - bash bin/install-fftw.sh
-
-before_script:
-        - conda list
-        - make build
-        - export PYTHONPATH="$TRAVIS_BUILD_DIR:$PYTHONPATH"
-        - export LD_LIBRARY_PATH="$TRAVIS_BUILD_DIR/local/lib:$LD_LIBRARY_PATH"
-        - export LD_RUN_PATH="$TRAVIS_BUILD_DIR/local/lib:$LD_RUN_PATH"
-        - export OMP_NUM_THREADS=1
-        - export MPLBACKEND=Agg
-        # Tells matplotlib (?) to use PyQt class v2 APIs (I think)
-        - export QT_API=pyqt
-
-# command to run tests
->>>>>>> 9058583f
 script:
   - make travis
 
