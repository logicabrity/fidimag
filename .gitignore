*.pyc
/local/
<<<<<<< HEAD

# ignore automatically generated cython files
fidimag/atomistic/lib/clib.c
fidimag/common/dipolar/dipolar.c
fidimag/common/neb/neb_clib.c
fidimag/common/sundials/cvode.c
fidimag/micro/lib/baryakhtar/baryakhtar_clib.c
fidimag/micro/lib/micro_clib.c

# ignore .cache from pytest
.cache

# ignore simulation data
*_npys
*_vtks

=======
/build/
/doc/build/
>>>>>>> 0bdf3e21
<|MERGE_RESOLUTION|>--- conflicted
+++ resolved
@@ -1,6 +1,5 @@
 *.pyc
 /local/
-<<<<<<< HEAD
 
 # ignore automatically generated cython files
 fidimag/atomistic/lib/clib.c
@@ -17,7 +16,5 @@
 *_npys
 *_vtks
 
-=======
 /build/
 /doc/build/
->>>>>>> 0bdf3e21
